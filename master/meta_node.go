// Copyright 2018 The Container File System Authors.
//
// Licensed under the Apache License, Version 2.0 (the "License");
// you may not use this file except in compliance with the License.
// You may obtain a copy of the License at
//
//     http://www.apache.org/licenses/LICENSE-2.0
//
// Unless required by applicable law or agreed to in writing, software
// distributed under the License is distributed on an "AS IS" BASIS,
// WITHOUT WARRANTIES OR CONDITIONS OF ANY KIND, either express or
// implied. See the License for the specific language governing
// permissions and limitations under the License.

package master

import (
	"encoding/json"
	"github.com/tiglabs/containerfs/proto"
	"math/rand"
	"sync"
	"time"
)

// MetaNode defines the structure of a meta node
type MetaNode struct {
	ID                 uint64
	Addr               string
	IsActive           bool
	Sender             *AdminTaskManager
	RackName           string `json:"Rack"`
	MaxMemAvailWeight  uint64 `json:"MaxMemAvailWeight"`
	Total              uint64 `json:"TotalWeight"`
	Used               uint64 `json:"UsedWeight"`
	Ratio              float64
	SelectCount        uint64
	Carry              float64
	Threshold          float32
	ReportTime         time.Time
	metaPartitionInfos []*proto.MetaPartitionReport
	MetaPartitionCount int
	NodeSetID          uint64
	sync.RWMutex
}

func newMetaNode(addr, clusterID string) (node *MetaNode) {
	return &MetaNode{
		Addr:   addr,
		Sender: newAdminTaskManager(addr, clusterID),
		Carry:  rand.Float64(),
	}
}

func (metaNode *MetaNode) clean() {
	metaNode.Sender.exitCh <- struct{}{}
}

// SetCarry implements the Node interface
func (metaNode *MetaNode) SetCarry(carry float64) {
	metaNode.Lock()
	defer metaNode.Unlock()
	metaNode.Carry = carry
}

// SelectNodeForWrite implements the Node interface
func (metaNode *MetaNode) SelectNodeForWrite() {
	metaNode.Lock()
	defer metaNode.Unlock()
	metaNode.SelectCount++
	metaNode.Carry = metaNode.Carry - 1.0
}

func (metaNode *MetaNode) isWritable() (ok bool) {
	metaNode.RLock()
	defer metaNode.RUnlock()
	if metaNode.IsActive && metaNode.MaxMemAvailWeight > defaultMetaNodeReservedMem &&
		!metaNode.reachesThreshold() && metaNode.MetaPartitionCount < defaultMaxMetaPartitionCountOnEachNode {
		ok = true
	}
	return
}

<<<<<<< HEAD
// TODO what is a carry node? 带权重的node weightedNode
func (metaNode *MetaNode) isAvailCarryNode() (ok bool) {
=======
// A carry node is the meta node whose carry is greater than one.
func (metaNode *MetaNode) isCarryNode() (ok bool) {
>>>>>>> 89190196
	metaNode.RLock()
	defer metaNode.RUnlock()
	return metaNode.Carry >= 1
}

func (metaNode *MetaNode) setNodeActive() {
	metaNode.Lock()
	defer metaNode.Unlock()
	metaNode.ReportTime = time.Now()
	metaNode.IsActive = true
}

func (metaNode *MetaNode) updateMetric(resp *proto.MetaNodeHeartbeatResponse, threshold float32) {
	metaNode.Lock()
	defer metaNode.Unlock()
	metaNode.metaPartitionInfos = resp.MetaPartitionReports
	metaNode.MetaPartitionCount = len(metaNode.metaPartitionInfos)
	metaNode.Total = resp.Total
	metaNode.Used = resp.Used
	if resp.Total == 0 {
		metaNode.Ratio = 0
	} else {
		metaNode.Ratio = float64(resp.Used) / float64(resp.Total)
	}
	metaNode.MaxMemAvailWeight = resp.Total - resp.Used
	metaNode.RackName = resp.RackName
	metaNode.Threshold = threshold
}

func (metaNode *MetaNode) reachesThreshold() bool {
	if metaNode.Threshold <= 0 {
		metaNode.Threshold = defaultMetaPartitionMemUsageThreshold
	}
	return float32(float64(metaNode.Used)/float64(metaNode.Total)) > metaNode.Threshold
}

func (metaNode *MetaNode) createHeartbeatTask(masterAddr string) (task *proto.AdminTask) {
	request := &proto.HeartBeatRequest{
		CurrTime:   time.Now().Unix(),
		MasterAddr: masterAddr,
	}
	task = proto.NewAdminTask(proto.OpMetaNodeHeartbeat, metaNode.Addr, request)
	return
}

func (metaNode *MetaNode) checkHeartbeat() {
	metaNode.Lock()
	defer metaNode.Unlock()
	if time.Since(metaNode.ReportTime) > time.Second*time.Duration(defaultNodeTimeOutSec) {
		metaNode.IsActive = false
	}
}

func (metaNode *MetaNode) toJSON() (body []byte, err error) {
	metaNode.RLock()
	defer metaNode.RUnlock()
	return json.Marshal(metaNode)
}<|MERGE_RESOLUTION|>--- conflicted
+++ resolved
@@ -80,13 +80,8 @@
 	return
 }
 
-<<<<<<< HEAD
-// TODO what is a carry node? 带权重的node weightedNode
-func (metaNode *MetaNode) isAvailCarryNode() (ok bool) {
-=======
 // A carry node is the meta node whose carry is greater than one.
 func (metaNode *MetaNode) isCarryNode() (ok bool) {
->>>>>>> 89190196
 	metaNode.RLock()
 	defer metaNode.RUnlock()
 	return metaNode.Carry >= 1
