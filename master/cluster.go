// Copyright 2018 The Containerfs Authors.
//
// Licensed under the Apache License, Version 2.0 (the "License");
// you may not use this file except in compliance with the License.
// You may obtain a copy of the License at
//
//     http://www.apache.org/licenses/LICENSE-2.0
//
// Unless required by applicable law or agreed to in writing, software
// distributed under the License is distributed on an "AS IS" BASIS,
// WITHOUT WARRANTIES OR CONDITIONS OF ANY KIND, either express or
// implied. See the License for the specific language governing
// permissions and limitations under the License.

package master

import (
	"fmt"
	"github.com/juju/errors"
	"github.com/tiglabs/containerfs/proto"
	"github.com/tiglabs/containerfs/raftstore"
	"github.com/tiglabs/containerfs/util"
	"github.com/tiglabs/containerfs/util/log"
	"sync"
	"time"
)

type Cluster struct {
	Name          string
	vols          map[string]*Vol
	dataNodes     sync.Map
	metaNodes     sync.Map
	createDpLock  sync.Mutex
	volsLock      sync.RWMutex
	leaderInfo    *LeaderInfo
	cfg           *ClusterConfig
	fsm           *MetadataFsm
	partition     raftstore.Partition
	retainLogs    uint64
	idAlloc       *IDAllocator
	t             *Topology
	compactStatus bool
	dataNodeSpace *DataNodeSpaceStat
	metaNodeSpace *MetaNodeSpaceStat
	volSpaceStat  sync.Map
}

func newCluster(name string, leaderInfo *LeaderInfo, fsm *MetadataFsm, partition raftstore.Partition) (c *Cluster) {
	c = new(Cluster)
	c.Name = name
	c.leaderInfo = leaderInfo
	c.vols = make(map[string]*Vol, 0)
	c.cfg = NewClusterConfig()
	c.fsm = fsm
	c.partition = partition
	c.idAlloc = newIDAllocator(c.fsm.store, c.partition)
	c.t = NewTopology()
	c.dataNodeSpace = new(DataNodeSpaceStat)
	c.metaNodeSpace = new(MetaNodeSpaceStat)
	c.startCheckDataPartitions()
	c.startCheckBackendLoadDataPartitions()
	c.startCheckReleaseDataPartitions()
	c.startCheckHeartbeat()
	c.startCheckMetaPartitions()
	c.startCheckAvailSpace()
	c.startCheckVols()
	return
}

func (c *Cluster) getMasterAddr() (addr string) {
	return c.leaderInfo.addr
}

func (c *Cluster) startCheckAvailSpace() {
	go func() {
		for {
			if c.partition.IsLeader() {
				c.checkAvailSpace()
			}
<<<<<<< HEAD
			time.Sleep(time.Minute)
=======
			time.Sleep(time.Second * DefaultCheckHeartbeatIntervalSeconds)
>>>>>>> ee6a9b21
		}
	}()

}

func (c *Cluster) startCheckVols() {
	go func() {
		for {
			if c.partition.IsLeader() {
				c.checkVols()
			}
			time.Sleep(time.Second * time.Duration(c.cfg.CheckDataPartitionIntervalSeconds))
		}
	}()
}

func (c *Cluster) startCheckDataPartitions() {
	go func() {
		for {
			if c.partition.IsLeader() {
				c.checkDataPartitions()
			}
			time.Sleep(time.Second * time.Duration(c.cfg.CheckDataPartitionIntervalSeconds))
		}
	}()
}

func (c *Cluster) checkVols() {
	vols := c.copyVols()
	for _, vol := range vols {
		vol.checkStatus(c)
	}
}

func (c *Cluster) checkDataPartitions() {
	vols := c.getAllNormalVols()
	for _, vol := range vols {
		readWrites := vol.checkDataPartitions(c)
		vol.dataPartitions.setReadWriteDataPartitions(readWrites, c.Name)
		vol.dataPartitions.updateDataPartitionResponseCache(true, 0)
		msg := fmt.Sprintf("action[checkDataPartitions],vol[%v] can readWrite dataPartitions:%v  ", vol.Name, vol.dataPartitions.readWriteDataPartitions)
		log.LogInfo(msg)
	}
}

func (c *Cluster) startCheckBackendLoadDataPartitions() {
	go func() {
		for {
			if c.partition.IsLeader() {
				c.backendLoadDataPartitions()
			}
			time.Sleep(time.Second)
		}
	}()
}

func (c *Cluster) backendLoadDataPartitions() {
	vols := c.getAllNormalVols()
	for _, vol := range vols {
		vol.LoadDataPartition(c)
	}
}

func (c *Cluster) startCheckReleaseDataPartitions() {
	go func() {
		for {
			if c.partition.IsLeader() {
				c.releaseDataPartitionAfterLoad()
			}
			time.Sleep(time.Second * DefaultReleaseDataPartitionInternalSeconds)
		}
	}()
}

func (c *Cluster) releaseDataPartitionAfterLoad() {
	vols := c.copyVols()
	for _, vol := range vols {
		vol.ReleaseDataPartitionsAfterLoad(c.cfg.everyReleaseDataPartitionCount, c.cfg.releaseDataPartitionAfterLoadSeconds)
	}
}

func (c *Cluster) startCheckHeartbeat() {
	go func() {
		for {
			if c.partition.IsLeader() {
				c.checkLeaderAddr()
				c.checkDataNodeHeartbeat()
			}
			time.Sleep(time.Second * DefaultCheckHeartbeatIntervalSeconds)
		}
	}()

	go func() {
		for {
			if c.partition.IsLeader() {
				c.checkMetaNodeHeartbeat()
			}
			time.Sleep(time.Second * DefaultCheckHeartbeatIntervalSeconds)
		}
	}()
}

func (c *Cluster) checkLeaderAddr() {
	leaderId, _ := c.partition.LeaderTerm()
	c.leaderInfo.addr = AddrDatabase[leaderId]
}

func (c *Cluster) checkDataNodeHeartbeat() {
	tasks := make([]*proto.AdminTask, 0)
	c.dataNodes.Range(func(addr, dataNode interface{}) bool {
		node := dataNode.(*DataNode)
		node.checkHeartBeat()
		task := node.generateHeartbeatTask(c.getMasterAddr())
		tasks = append(tasks, task)
		return true
	})
	c.putDataNodeTasks(tasks)
}

func (c *Cluster) checkMetaNodeHeartbeat() {
	tasks := make([]*proto.AdminTask, 0)
	c.metaNodes.Range(func(addr, metaNode interface{}) bool {
		node := metaNode.(*MetaNode)
		node.checkHeartbeat()
		task := node.generateHeartbeatTask(c.getMasterAddr())
		tasks = append(tasks, task)
		return true
	})
	c.putMetaNodeTasks(tasks)
}

func (c *Cluster) startCheckMetaPartitions() {
	go func() {
		for {
			if c.partition.IsLeader() {
				c.checkMetaPartitions()
			}
			time.Sleep(time.Second * time.Duration(c.cfg.CheckDataPartitionIntervalSeconds))
		}
	}()
}

func (c *Cluster) checkMetaPartitions() {
	vols := c.getAllNormalVols()
	for _, vol := range vols {
		vol.checkMetaPartitions(c)
	}
}

func (c *Cluster) addMetaNode(nodeAddr string) (id uint64, err error) {
	var (
		metaNode *MetaNode
	)
	if value, ok := c.metaNodes.Load(nodeAddr); ok {
		metaNode = value.(*MetaNode)
		return metaNode.ID, nil
	}
	metaNode = NewMetaNode(nodeAddr, c.Name)

	if id, err = c.idAlloc.allocateMetaNodeID(); err != nil {
		goto errDeal
	}
	metaNode.ID = id
	if err = c.syncAddMetaNode(metaNode); err != nil {
		goto errDeal
	}
	c.metaNodes.Store(nodeAddr, metaNode)
	return
errDeal:
	err = fmt.Errorf("action[addMetaNode],clusterID[%v] metaNodeAddr:%v err:%v ",
		c.Name, nodeAddr, err.Error())
	log.LogError(errors.ErrorStack(err))
	Warn(c.Name, err.Error())
	return
}

func (c *Cluster) addDataNode(nodeAddr string) (err error) {
	var dataNode *DataNode
	if _, ok := c.dataNodes.Load(nodeAddr); ok {
		return
	}

	dataNode = NewDataNode(nodeAddr, c.Name)
	if err = c.syncAddDataNode(dataNode); err != nil {
		goto errDeal
	}
	c.dataNodes.Store(nodeAddr, dataNode)
	return
errDeal:
	err = fmt.Errorf("action[addMetaNode],clusterID[%v] dataNodeAddr:%v err:%v ", c.Name, nodeAddr, err.Error())
	log.LogError(errors.ErrorStack(err))
	Warn(c.Name, err.Error())
	return err
}

func (c *Cluster) getDataPartitionByID(partitionID uint64) (dp *DataPartition, err error) {
	vols := c.copyVols()
	for _, vol := range vols {
		if dp, err = vol.getDataPartitionByID(partitionID); err == nil {
			return
		}
	}
	err = dataPartitionNotFound(partitionID)
	return
}

func (c *Cluster) getMetaPartitionByID(id uint64) (mp *MetaPartition, err error) {
	vols := c.copyVols()
	for _, vol := range vols {
		if mp, err = vol.getMetaPartition(id); err == nil {
			return
		}
	}
	err = metaPartitionNotFound(id)
	return
}

func (c *Cluster) putVol(vol *Vol) {
	c.volsLock.Lock()
	defer c.volsLock.Unlock()
	if _, ok := c.vols[vol.Name]; !ok {
		c.vols[vol.Name] = vol
	}
}

func (c *Cluster) getVol(volName string) (vol *Vol, err error) {
	c.volsLock.RLock()
	defer c.volsLock.RUnlock()
	vol, ok := c.vols[volName]
	if !ok {
		err = errors.Annotatef(VolNotFound, "%v not found", volName)
	}
	return
}

func (c *Cluster) deleteVol(name string) {
	c.volsLock.Lock()
	defer c.volsLock.Unlock()
	delete(c.vols, name)
	return
}

func (c *Cluster) markDeleteVol(name string) (err error) {
	var vol *Vol
	if vol, err = c.getVol(name); err != nil {
		return
	}
	vol.Status = VolMarkDelete
	if err = c.syncUpdateVol(vol); err != nil {
		vol.Status = VolNormal
		return
	}
	return
}

func (c *Cluster) createDataPartition(volName, partitionType string) (dp *DataPartition, err error) {
	var (
		vol         *Vol
		partitionID uint64
		tasks       []*proto.AdminTask
		targetHosts []string
	)
	c.createDpLock.Lock()
	defer c.createDpLock.Unlock()
	if vol, err = c.getVol(volName); err != nil {
		goto errDeal
	}
	if targetHosts, err = c.ChooseTargetDataHosts(int(vol.dpReplicaNum)); err != nil {
		goto errDeal
	}
	if partitionID, err = c.idAlloc.allocateDataPartitionID(); err != nil {
		goto errDeal
	}
	dp = newDataPartition(partitionID, vol.dpReplicaNum, partitionType, volName)
	dp.PersistenceHosts = targetHosts
	if err = c.syncAddDataPartition(volName, dp); err != nil {
		goto errDeal
	}
	tasks = dp.GenerateCreateTasks()
	c.putDataNodeTasks(tasks)
	vol.dataPartitions.putDataPartition(dp)

	return
errDeal:
	err = fmt.Errorf("action[createDataPartition],clusterID[%v] vol[%v] Err:%v ", c.Name, volName, err.Error())
	log.LogError(errors.ErrorStack(err))
	Warn(c.Name, err.Error())
	return
}

func (c *Cluster) ChooseTargetDataHosts(replicaNum int) (hosts []string, err error) {
	var (
		masterAddr []string
		addrs      []string
		racks      []*Rack
		rack       *Rack
	)
	hosts = make([]string, 0)
	if c.t.isSingleRack() {
		var newHosts []string
		if rack, err = c.t.getRack(c.t.racks[0]); err != nil {
			return nil, errors.Trace(err)
		}
		if newHosts, err = rack.getAvailDataNodeHosts(hosts, replicaNum); err != nil {
			return nil, errors.Trace(err)
		}
		hosts = newHosts
		return
	}

	if racks, err = c.t.allocRacks(replicaNum, nil); err != nil {
		return nil, errors.Trace(err)
	}

	if len(racks) == 2 {
		masterRack := racks[0]
		slaveRack := racks[1]
		masterReplicaNum := replicaNum/2 + 1
		slaveReplicaNum := replicaNum - masterReplicaNum
		if masterAddr, err = masterRack.getAvailDataNodeHosts(hosts, masterReplicaNum); err != nil {
			return nil, errors.Trace(err)
		}
		hosts = append(hosts, masterAddr...)
		if addrs, err = slaveRack.getAvailDataNodeHosts(hosts, slaveReplicaNum); err != nil {
			return nil, errors.Trace(err)
		}
		hosts = append(hosts, addrs...)
	} else if len(racks) == replicaNum {
		for index := 0; index < replicaNum; index++ {
			rack := racks[index]
			if addrs, err = rack.getAvailDataNodeHosts(hosts, 1); err != nil {
				return nil, errors.Trace(err)
			}
			hosts = append(hosts, addrs...)
		}
	}
	if len(hosts) != replicaNum {
		return nil, NoAnyDataNodeForCreateDataPartition
	}
	return
}

func (c *Cluster) getDataNode(addr string) (dataNode *DataNode, err error) {
	value, ok := c.dataNodes.Load(addr)
	if !ok {
		err = errors.Annotatef(DataNodeNotFound, "%v not found", addr)
		return
	}
	dataNode = value.(*DataNode)
	return
}

func (c *Cluster) getMetaNode(addr string) (metaNode *MetaNode, err error) {
	value, ok := c.metaNodes.Load(addr)
	if !ok {
		err = errors.Annotatef(MetaNodeNotFound, "%v not found", addr)
		return
	}
	metaNode = value.(*MetaNode)
	return
}

func (c *Cluster) dataNodeOffLine(dataNode *DataNode) {
	msg := fmt.Sprintf("action[dataNodeOffLine], Node[%v] OffLine", dataNode.Addr)
	log.LogWarn(msg)

	safeVols := c.getAllNormalVols()
	for _, vol := range safeVols {
		for _, dp := range vol.dataPartitions.dataPartitions {
			c.dataPartitionOffline(dataNode.Addr, vol.Name, dp, DataNodeOfflineInfo)
		}
	}
	if err := c.syncDeleteDataNode(dataNode); err != nil {
		msg = fmt.Sprintf("action[dataNodeOffLine],clusterID[%v] Node[%v] OffLine failed,err[%v]",
			c.Name, dataNode.Addr, err)
		Warn(c.Name, msg)
		return
	}
	c.delDataNodeFromCache(dataNode)
	msg = fmt.Sprintf("action[dataNodeOffLine],clusterID[%v] Node[%v] OffLine success",
		c.Name, dataNode.Addr)
	Warn(c.Name, msg)
}

func (c *Cluster) delDataNodeFromCache(dataNode *DataNode) {
	c.dataNodes.Delete(dataNode.Addr)
	go dataNode.clean()
}

func (c *Cluster) dataPartitionOffline(offlineAddr, volName string, dp *DataPartition, errMsg string) {
	var (
		newHosts []string
		newAddr  string
		msg      string
		tasks    []*proto.AdminTask
		task     *proto.AdminTask
		err      error
		dataNode *DataNode
		rack     *Rack
		vol      *Vol
	)
	dp.Lock()
	defer dp.Unlock()
	if ok := dp.isInPersistenceHosts(offlineAddr); !ok {
		return
	}

	if vol, err = c.getVol(volName); err != nil {
		goto errDeal
	}

	if err = dp.hasMissOne(int(vol.dpReplicaNum)); err != nil {
		goto errDeal
	}
	if err = dp.canOffLine(offlineAddr); err != nil {
		goto errDeal
	}
	dp.generatorOffLineLog(offlineAddr)

	if dataNode, err = c.getDataNode(offlineAddr); err != nil {
		goto errDeal
	}

	if dataNode.RackName == "" {
		return
	}
	if rack, err = c.t.getRack(dataNode.RackName); err != nil {
		goto errDeal
	}
	if newHosts, err = rack.getAvailDataNodeHosts(dp.PersistenceHosts, 1); err != nil {
		goto errDeal
	}
	newAddr = newHosts[0]
	if err = dp.updateForOffline(offlineAddr, newAddr, volName, c); err != nil {
		goto errDeal
	}
	dp.offLineInMem(offlineAddr)
	dp.checkAndRemoveMissReplica(offlineAddr)

	task = dp.GenerateDeleteTask(offlineAddr)
	tasks = make([]*proto.AdminTask, 0)
	tasks = append(tasks, task)
	c.putDataNodeTasks(tasks)
	goto errDeal
errDeal:
	msg = fmt.Sprintf(errMsg + " clusterID[%v] partitionID:%v  on Node:%v  "+
		"Then Fix It on newHost:%v   Err:%v , PersistenceHosts:%v  ",
		c.Name, dp.PartitionID, offlineAddr, newAddr, err, dp.PersistenceHosts)
	if err != nil {
		Warn(c.Name, msg)
	}
	log.LogWarn(msg)
	return
}

func (c *Cluster) metaNodeOffLine(metaNode *MetaNode) {
	msg := fmt.Sprintf("action[metaNodeOffLine],clusterID[%v] Node[%v] OffLine", c.Name, metaNode.Addr)
	log.LogWarn(msg)

	safeVols := c.getAllNormalVols()
	for _, vol := range safeVols {
		for _, mp := range vol.MetaPartitions {
			c.metaPartitionOffline(vol.Name, metaNode.Addr, mp.PartitionID)
		}
	}
	if err := c.syncDeleteMetaNode(metaNode); err != nil {
		msg = fmt.Sprintf("action[metaNodeOffLine],clusterID[%v] Node[%v] OffLine failed,err[%v]",
			c.Name, metaNode.Addr, err)
		Warn(c.Name, msg)
		return
	}
	c.delMetaNodeFromCache(metaNode)
	msg = fmt.Sprintf("action[metaNodeOffLine],clusterID[%v] Node[%v] OffLine success", c.Name, metaNode.Addr)
	Warn(c.Name, msg)
}

func (c *Cluster) delMetaNodeFromCache(metaNode *MetaNode) {
	c.metaNodes.Delete(metaNode.Addr)
	go metaNode.clean()
}

func (c *Cluster) createVol(name, volType string, replicaNum uint8) (err error) {
	var vol *Vol
	if vol, err = c.createVolInternal(name, volType, replicaNum); err != nil {
		goto errDeal
	}

	if vol.VolType == proto.TinyPartition {
		return
	}

	if err = c.CreateMetaPartition(name, 0, DefaultMaxMetaPartitionInodeID); err != nil {
		c.deleteVol(name)
		goto errDeal
	}
	return
errDeal:
	err = fmt.Errorf("action[createVol], clusterID[%v] name:%v, err:%v ", c.Name, name, err.Error())
	log.LogError(errors.ErrorStack(err))
	Warn(c.Name, err.Error())
	return
}

func (c *Cluster) createVolInternal(name, volType string, replicaNum uint8) (vol *Vol, err error) {
	if _, err = c.getVol(name); err == nil {
		err = hasExist(name)
		goto errDeal
	}
	vol = NewVol(name, volType, replicaNum)
	if err = c.syncAddVol(vol); err != nil {
		goto errDeal
	}
	c.putVol(vol)
	return
errDeal:
	err = fmt.Errorf("action[createVolInternal], clusterID[%v] name:%v, err:%v ", c.Name, name, err.Error())
	log.LogError(errors.ErrorStack(err))
	Warn(c.Name, err.Error())
	return
}

func (c *Cluster) CreateMetaPartitionForManual(volName string, start uint64) (err error) {

	var (
		maxPartitionID uint64
		vol            *Vol
		partition      *MetaPartition
	)

	if vol, err = c.getVol(volName); err != nil {
		return errors.Annotatef(err, "get vol [%v] err", volName)
	}
	maxPartitionID = vol.getMaxPartitionID()
	if partition, err = vol.getMetaPartition(maxPartitionID); err != nil {
		return errors.Annotatef(err, "get meta partition [%v] err", maxPartitionID)
	}
	if start < partition.MaxNodeID {
		err = errors.Errorf("next meta partition start must be larger than %v", partition.MaxNodeID)
		return
	}
	if _, err := partition.getLeaderMetaReplica(); err != nil {
		return errors.Annotate(err, "can't execute")
	}
	partition.Lock()
	defer partition.Unlock()
	partition.UpdateEnd(c, start)
	return
}

func (c *Cluster) CreateMetaPartition(volName string, start, end uint64) (err error) {
	var (
		vol         *Vol
		mp          *MetaPartition
		hosts       []string
		partitionID uint64
		peers       []proto.Peer
	)
	if vol, err = c.getVol(volName); err != nil {
		return errors.Annotatef(err, "get vol [%v] err", volName)
	}

	if hosts, peers, err = c.ChooseTargetMetaHosts(int(vol.mpReplicaNum)); err != nil {
		return errors.Trace(err)
	}
	log.LogInfof("target meta hosts:%v,peers:%v", hosts, peers)
	if partitionID, err = c.idAlloc.allocateMetaPartitionID(); err != nil {
		return errors.Trace(err)
	}
	mp = NewMetaPartition(partitionID, start, end, vol.mpReplicaNum, volName)
	mp.setPersistenceHosts(hosts)
	mp.setPeers(peers)
	if err = c.syncAddMetaPartition(volName, mp); err != nil {
		return errors.Trace(err)
	}
	vol.AddMetaPartition(mp)
	c.putMetaNodeTasks(mp.generateCreateMetaPartitionTasks(nil, mp.Peers, volName))
	return
}

func (c *Cluster) hasEnoughWritableMetaHosts(replicaNum int) bool {
	maxTotal := c.GetMetaNodeMaxTotal()
	excludeHosts := make([]string, 0)
	nodeTabs, _ := c.GetAvailCarryMetaNodeTab(maxTotal, excludeHosts)
	if nodeTabs != nil && len(nodeTabs) >= replicaNum {
		return true
	}
	return false
}

func (c *Cluster) ChooseTargetMetaHosts(replicaNum int) (hosts []string, peers []proto.Peer, err error) {
	var (
		masterAddr []string
		slaveAddrs []string
		masterPeer []proto.Peer
		slavePeers []proto.Peer
	)
	hosts = make([]string, 0)
	if masterAddr, masterPeer, err = c.getAvailMetaNodeHosts(hosts, 1); err != nil {
		return nil, nil, errors.Trace(err)
	}
	peers = append(peers, masterPeer...)
	hosts = append(hosts, masterAddr[0])
	otherReplica := replicaNum - 1
	if otherReplica == 0 {
		return
	}
	if slaveAddrs, slavePeers, err = c.getAvailMetaNodeHosts(hosts, otherReplica); err != nil {
		return nil, nil, errors.Trace(err)
	}
	hosts = append(hosts, slaveAddrs...)
	peers = append(peers, slavePeers...)
	if len(hosts) != replicaNum {
		return nil, nil, NoAnyMetaNodeForCreateMetaPartition
	}
	return
}

func (c *Cluster) DataNodeCount() (len int) {

	c.dataNodes.Range(func(key, value interface{}) bool {
		len++
		return true
	})
	return
}

func (c *Cluster) getAllDataNodes() (dataNodes []DataNodeView) {
	dataNodes = make([]DataNodeView, 0)
	c.dataNodes.Range(func(addr, node interface{}) bool {
		dataNode := node.(*DataNode)
		dataNodes = append(dataNodes, DataNodeView{Addr: dataNode.Addr, Status: dataNode.isActive})
		return true
	})
	return
}

func (c *Cluster) getLiveDataNodesRate() (rate float32) {
	dataNodes := make([]DataNodeView, 0)
	liveDataNodes := make([]DataNodeView, 0)
	c.dataNodes.Range(func(addr, node interface{}) bool {
		dataNode := node.(*DataNode)
		view := DataNodeView{Addr: dataNode.Addr, Status: dataNode.isActive}
		dataNodes = append(dataNodes, view)
		if dataNode.isActive && time.Since(dataNode.ReportTime) < time.Second*time.Duration(2*DefaultCheckHeartbeatIntervalSeconds) {
			liveDataNodes = append(liveDataNodes, view)
		}
		return true
	})
	return float32(len(liveDataNodes)) / float32(len(dataNodes))
}

func (c *Cluster) getLiveMetaNodesRate() (rate float32) {
	metaNodes := make([]MetaNodeView, 0)
	liveMetaNodes := make([]MetaNodeView, 0)
	c.metaNodes.Range(func(addr, node interface{}) bool {
		metaNode := node.(*MetaNode)
		view := MetaNodeView{Addr: metaNode.Addr, Status: metaNode.IsActive, ID: metaNode.ID}
		metaNodes = append(metaNodes, view)
		if metaNode.IsActive && time.Since(metaNode.ReportTime) < time.Second*time.Duration(2*DefaultCheckHeartbeatIntervalSeconds) {
			liveMetaNodes = append(liveMetaNodes, view)
		}
		return true
	})
	return float32(len(liveMetaNodes)) / float32(len(metaNodes))
}

func (c *Cluster) getAllMetaNodes() (metaNodes []MetaNodeView) {
	metaNodes = make([]MetaNodeView, 0)
	c.metaNodes.Range(func(addr, node interface{}) bool {
		metaNode := node.(*MetaNode)
		metaNodes = append(metaNodes, MetaNodeView{ID: metaNode.ID, Addr: metaNode.Addr, Status: metaNode.IsActive})
		return true
	})
	return
}

func (c *Cluster) getAllVols() (vols []string) {
	vols = make([]string, 0)
	c.volsLock.RLock()
	defer c.volsLock.RUnlock()
	for name := range c.vols {
		vols = append(vols, name)
	}
	return
}

func (c *Cluster) copyVols() (vols map[string]*Vol) {
	vols = make(map[string]*Vol, 0)
	c.volsLock.RLock()
	defer c.volsLock.RUnlock()
	for name, vol := range c.vols {
		vols[name] = vol
	}
	return
}

func (c *Cluster) getAllNormalVols() (vols map[string]*Vol) {
	vols = make(map[string]*Vol, 0)
	c.volsLock.RLock()
	defer c.volsLock.RUnlock()
	for name, vol := range c.vols {
		if vol.Status == VolNormal {
			vols[name] = vol
		}
	}
	return
}

func (c *Cluster) getDataPartitionCapacity(vol *Vol) (count int) {
	var totalCount uint64
	c.dataNodes.Range(func(addr, value interface{}) bool {
		dataNode := value.(*DataNode)
		totalCount = totalCount + dataNode.Total/util.DefaultDataPartitionSize
		return true
	})
	count = int(totalCount / uint64(vol.dpReplicaNum))
	return
}

func (c *Cluster) syncCompactStatus(status bool) (err error) {
	oldCompactStatus := c.compactStatus
	c.compactStatus = status
	if err = c.syncPutCluster(); err != nil {
		c.compactStatus = oldCompactStatus
		log.LogErrorf("action[syncCompactStatus] failed,err:%v", err)
		return
	}
	return
}<|MERGE_RESOLUTION|>--- conflicted
+++ resolved
@@ -77,11 +77,7 @@
 			if c.partition.IsLeader() {
 				c.checkAvailSpace()
 			}
-<<<<<<< HEAD
-			time.Sleep(time.Minute)
-=======
 			time.Sleep(time.Second * DefaultCheckHeartbeatIntervalSeconds)
->>>>>>> ee6a9b21
 		}
 	}()
 
