--- conflicted
+++ resolved
@@ -12,11 +12,7 @@
     "totalMem":"536870912",
     "metadataDir": "/cfs/data/meta",
     "raftDir": "/cfs/data/raft",
-<<<<<<< HEAD
-    "masterAddrs": [
-=======
     "masterAddr": [
->>>>>>> 4c72064c
         "192.168.0.11:17010",
         "192.168.0.12:17010",
         "192.168.0.13:17010"
