// Copyright 2018 The Chubao Authors.
//
// Licensed under the Apache License, Version 2.0 (the "License");
// you may not use this file except in compliance with the License.
// You may obtain a copy of the License at
//
//     http://www.apache.org/licenses/LICENSE-2.0
//
// Unless required by applicable law or agreed to in writing, software
// distributed under the License is distributed on an "AS IS" BASIS,
// WITHOUT WARRANTIES OR CONDITIONS OF ANY KIND, either express or
// implied. See the License for the specific language governing
// permissions and limitations under the License.

package metanode

import (
	"bytes"
	"encoding/json"
	"sort"
	"strconv"
	"strings"
	"sync/atomic"

	"fmt"
	"io/ioutil"
	"os"
	"path"

	"github.com/chubaofs/chubaofs/cmd/common"
	"github.com/chubaofs/chubaofs/proto"
	"github.com/chubaofs/chubaofs/raftstore"
	"github.com/chubaofs/chubaofs/util"
	"github.com/chubaofs/chubaofs/util/errors"
	"github.com/chubaofs/chubaofs/util/log"
	raftproto "github.com/tiglabs/raft/proto"
)

var (
	ErrIllegalHeartbeatAddress = errors.New("illegal heartbeat address")
	ErrIllegalReplicateAddress = errors.New("illegal replicate address")
)

// Errors
var (
	ErrInodeIDOutOfRange = errors.New("inode ID out of range")
)

type sortedPeers []proto.Peer

func (sp sortedPeers) Len() int {
	return len(sp)
}
func (sp sortedPeers) Less(i, j int) bool {
	return sp[i].ID < sp[j].ID
}

func (sp sortedPeers) Swap(i, j int) {
	sp[i], sp[j] = sp[j], sp[i]
}

// MetaPartitionConfig is used to create a meta partition.
type MetaPartitionConfig struct {
	// Identity for raftStore group. RaftStore nodes in the same raftStore group must have the same groupID.
	PartitionId uint64              `json:"partition_id"`
	VolName     string              `json:"vol_name"`
	Start       uint64              `json:"start"`      // Minimal Inode ID of this range. (Required during initialization)
	End         uint64              `json:"end"`        // Maximal Inode ID of this range. (Required during initialization)
	Peers       []proto.Peer        `json:"peers"`      // Peers information of the raftStore
	StoreType   uint8               `json:"store_type"` // 0:memory , 1:rocksdb  default memory
	Cursor      uint64              `json:"-"`          // Cursor ID of the inode that have been assigned
	NodeId      uint64              `json:"-"`
	RootDir     string              `json:"-"`
	BeforeStart func()              `json:"-"`
	AfterStart  func()              `json:"-"`
	BeforeStop  func()              `json:"-"`
	AfterStop   func()              `json:"-"`
	RaftStore   raftstore.RaftStore `json:"-"`
	ConnPool    *util.ConnectPool   `json:"-"`
}

func (c *MetaPartitionConfig) checkMeta() (err error) {
	if c.PartitionId <= 0 {
		err = errors.NewErrorf("[checkMeta]: partition id at least 1, "+
			"now partition id is: %d", c.PartitionId)
		return
	}
	if c.Start < 0 {
		err = errors.NewErrorf("[checkMeta]: start at least 0")
		return
	}
	if c.End <= c.Start {
		err = errors.NewErrorf("[checkMeta]: end=%v, "+
			"start=%v; end <= start", c.End, c.Start)
		return
	}
	if len(c.Peers) <= 0 {
		err = errors.NewErrorf("[checkMeta]: must have peers, now peers is 0")
		return
	}
	return
}

func (c *MetaPartitionConfig) sortPeers() {
	sp := sortedPeers(c.Peers)
	sort.Sort(sp)
}

<<<<<<< HEAD
=======
// OpInode defines the interface for the inode operations.
type OpInode interface {
	CreateInode(req *CreateInoReq, p *Packet) (err error)
	UnlinkInode(req *UnlinkInoReq, p *Packet) (err error)
	UnlinkInodeBatch(req *BatchUnlinkInoReq, p *Packet) (err error)
	InodeGet(req *InodeGetReq, p *Packet) (err error)
	InodeGetBatch(req *InodeGetReqBatch, p *Packet) (err error)
	CreateInodeLink(req *LinkInodeReq, p *Packet) (err error)
	EvictInode(req *EvictInodeReq, p *Packet) (err error)
	EvictInodeBatch(req *BatchEvictInodeReq, p *Packet) (err error)
	SetAttr(reqData []byte, p *Packet) (err error)
	GetInodeTree() *BTree
	DeleteInode(req *proto.DeleteInodeRequest, p *Packet) (err error)
	DeleteInodeBatch(req *proto.DeleteInodeBatchRequest, p *Packet) (err error)
}

type OpExtend interface {
	SetXAttr(req *proto.SetXAttrRequest, p *Packet) (err error)
	GetXAttr(req *proto.GetXAttrRequest, p *Packet) (err error)
	BatchGetXAttr(req *proto.BatchGetXAttrRequest, p *Packet) (err error)
	RemoveXAttr(req *proto.RemoveXAttrRequest, p *Packet) (err error)
	ListXAttr(req *proto.ListXAttrRequest, p *Packet) (err error)
}

// OpDentry defines the interface for the dentry operations.
type OpDentry interface {
	CreateDentry(req *CreateDentryReq, p *Packet) (err error)
	DeleteDentry(req *DeleteDentryReq, p *Packet) (err error)
	DeleteDentryBatch(req *BatchDeleteDentryReq, p *Packet) (err error)
	UpdateDentry(req *UpdateDentryReq, p *Packet) (err error)
	ReadDir(req *ReadDirReq, p *Packet) (err error)
	Lookup(req *LookupReq, p *Packet) (err error)
	GetDentryTree() *BTree
}

// OpExtent defines the interface for the extent operations.
type OpExtent interface {
	ExtentAppend(req *proto.AppendExtentKeyRequest, p *Packet) (err error)
	ExtentsList(req *proto.GetExtentsRequest, p *Packet) (err error)
	ExtentsTruncate(req *ExtentsTruncateReq, p *Packet) (err error)
	BatchExtentAppend(req *proto.AppendExtentKeysRequest, p *Packet) (err error)
}

type OpMultipart interface {
	GetMultipart(req *proto.GetMultipartRequest, p *Packet) (err error)
	CreateMultipart(req *proto.CreateMultipartRequest, p *Packet) (err error)
	AppendMultipart(req *proto.AddMultipartPartRequest, p *Packet) (err error)
	RemoveMultipart(req *proto.RemoveMultipartRequest, p *Packet) (err error)
	ListMultipart(req *proto.ListMultipartRequest, p *Packet) (err error)
}

// OpMeta defines the interface for the metadata operations.
type OpMeta interface {
	OpInode
	OpDentry
	OpExtent
	OpPartition
	OpExtend
	OpMultipart
}

// OpPartition defines the interface for the partition operations.
type OpPartition interface {
	IsLeader() (leaderAddr string, isLeader bool)
	GetCursor() uint64
	GetBaseConfig() MetaPartitionConfig
	ResponseLoadMetaPartition(p *Packet) (err error)
	PersistMetadata() (err error)
	ChangeMember(changeType raftproto.ConfChangeType, peer raftproto.Peer, context []byte) (resp interface{}, err error)
	Reset() (err error)
	UpdatePartition(req *UpdatePartitionReq, resp *UpdatePartitionResp) (err error)
	DeleteRaft() error
	IsExsitPeer(peer proto.Peer) bool
	TryToLeader(groupID uint64) error
	CanRemoveRaftMember(peer proto.Peer) error
	IsEquareCreateMetaPartitionRequst(request *proto.CreateMetaPartitionRequest) (err error)
}

// MetaPartition defines the interface for the meta partition operations.
type MetaPartition interface {
	Start() error
	Stop()
	OpMeta
	LoadSnapshot(path string) error
	ForceSetMetaPartitionToLoadding()
	ForceSetMetaPartitionToFininshLoad()
}

>>>>>>> 5330cf5b
// metaPartition manages the range of the inode IDs.
// When a new inode is requested, it allocates a new inode id for this inode if possible.
// States:
//  +-----+             +-------+
//  | New | → Restore → | Ready |
//  +-----+             +-------+
<<<<<<< HEAD
type MetaPartition struct {
	config        *MetaPartitionConfig
	size          uint64 // For partition all file size
	applyID       uint64 // Inode/Dentry max applyID, this index will be update after restoring from the dumped data.
	dentryTree    DentryTree
	inodeTree     InodeTree     // btree for inodes
	extendTree    ExtendTree    // btree for inode extend (XAttr) management
	multipartTree MultipartTree // collection for multipart management
	raftPartition raftstore.Partition
	stopC         chan bool
	storeChan     chan *storeMsg
	state         uint32
	delInodeFp    *os.File
	freeList      *freeList // free inode list
	extDelCh      chan []proto.ExtentKey
	extReset      chan struct{}
	vol           *Vol
	manager       *metadataManager

	persistedApplyID uint64
=======
type metaPartition struct {
	config                 *MetaPartitionConfig
	size                   uint64 // For partition all file size
	applyID                uint64 // Inode/Dentry max applyID, this index will be update after restoring from the dumped data.
	dentryTree             *BTree
	inodeTree              *BTree // btree for inodes
	extendTree             *BTree // btree for inode extend (XAttr) management
	multipartTree          *BTree // collection for multipart management
	raftPartition          raftstore.Partition
	stopC                  chan bool
	storeChan              chan *storeMsg
	state                  uint32
	delInodeFp             *os.File
	freeList               *freeList // free inode list
	extDelCh               chan []proto.ExtentKey
	extReset               chan struct{}
	vol                    *Vol
	manager                *metadataManager
	isLoadingMetaPartition bool
}

func (mp *metaPartition) ForceSetMetaPartitionToLoadding() {
	mp.isLoadingMetaPartition = true
}

func (mp *metaPartition) ForceSetMetaPartitionToFininshLoad() {
	mp.isLoadingMetaPartition = false
>>>>>>> 5330cf5b
}

// Start starts a meta partition.
func (mp *MetaPartition) Start() (err error) {
	if atomic.CompareAndSwapUint32(&mp.state, common.StateStandby, common.StateStart) {
		defer func() {
			var newState uint32
			if err != nil {
				newState = common.StateStandby
			} else {
				newState = common.StateRunning
			}
			atomic.StoreUint32(&mp.state, newState)
		}()
		if mp.config.BeforeStart != nil {
			mp.config.BeforeStart()
		}
		if err = mp.onStart(); err != nil {
			err = errors.NewErrorf("[Start]->%s", err.Error())
			return
		}
		if mp.config.AfterStart != nil {
			mp.config.AfterStart()
		}
	}
	return
}

// Stop stops a meta partition.
func (mp *MetaPartition) Stop() {
	if atomic.CompareAndSwapUint32(&mp.state, common.StateRunning, common.StateShutdown) {
		defer atomic.StoreUint32(&mp.state, common.StateStopped)
		if mp.config.BeforeStop != nil {
			mp.config.BeforeStop()
		}
		mp.onStop()
		if mp.config.AfterStop != nil {
			mp.config.AfterStop()
			log.LogDebugf("[AfterStop]: partition id=%d execute ok.",
				mp.config.PartitionId)
		}
	}
}

func (mp *MetaPartition) onStart() (err error) {
	defer func() {
		if err == nil {
			return
		}
		mp.onStop()
	}()
	if err = mp.load(); err != nil {
		err = errors.NewErrorf("[onStart]:load partition id=%d: %s",
			mp.config.PartitionId, err.Error())
		return
	}
	mp.startSchedule(mp.applyID)
	if err = mp.startFreeList(); err != nil {
		err = errors.NewErrorf("[onStart] start free list id=%d: %s",
			mp.config.PartitionId, err.Error())
		return
	}
	if err = mp.startRaft(); err != nil {
		err = errors.NewErrorf("[onStart]start raft id=%d: %s",
			mp.config.PartitionId, err.Error())
		return
	}
	return
}

func (mp *MetaPartition) onStop() {
	mp.stopRaft()
	mp.stop()
	if mp.delInodeFp != nil {
		mp.delInodeFp.Sync()
		mp.delInodeFp.Close()
	}
}

func (mp *MetaPartition) startRaft() (err error) {
	var (
		heartbeatPort int
		replicaPort   int
		peers         []raftstore.PeerAddress
	)
	if heartbeatPort, replicaPort, err = mp.getRaftPort(); err != nil {
		return
	}
	for _, peer := range mp.config.Peers {
		addr := strings.Split(peer.Addr, ":")[0]
		rp := raftstore.PeerAddress{
			Peer: raftproto.Peer{
				ID: peer.ID,
			},
			Address:       addr,
			HeartbeatPort: heartbeatPort,
			ReplicaPort:   replicaPort,
		}
		peers = append(peers, rp)
	}
	log.LogDebugf("start partition id=%d raft peers: %s",
		mp.config.PartitionId, peers)
	pc := &raftstore.PartitionConfig{
		ID:      mp.config.PartitionId,
		Applied: mp.applyID,
		Peers:   peers,
		SM:      mp,
	}
	mp.raftPartition, err = mp.config.RaftStore.CreatePartition(pc)
	if err == nil {
		mp.ForceSetMetaPartitionToFininshLoad()
	}
	return
}

func (mp *MetaPartition) stopRaft() {
	if mp.raftPartition != nil {
		// TODO Unhandled errors
		//mp.raftPartition.Stop()
	}
	return
}

func (mp *MetaPartition) getRaftPort() (heartbeat, replica int, err error) {
	raftConfig := mp.config.RaftStore.RaftConfig()
	heartbeatAddrSplits := strings.Split(raftConfig.HeartbeatAddr, ":")
	replicaAddrSplits := strings.Split(raftConfig.ReplicateAddr, ":")
	if len(heartbeatAddrSplits) != 2 {
		err = ErrIllegalHeartbeatAddress
		return
	}
	if len(replicaAddrSplits) != 2 {
		err = ErrIllegalReplicateAddress
		return
	}
	heartbeat, err = strconv.Atoi(heartbeatAddrSplits[1])
	if err != nil {
		return
	}
	replica, err = strconv.Atoi(replicaAddrSplits[1])
	if err != nil {
		return
	}
	return
}

// NewMetaPartition creates a new meta partition with the specified configuration.
func NewMetaPartition(conf *MetaPartitionConfig, manager *metadataManager) (*MetaPartition, error) {
	var (
		inodeTree     InodeTree
		dentryTree    DentryTree
		extendTree    ExtendTree
		multipartTree MultipartTree
	)

	if conf.StoreType == 0 {
		inodeTree = &InodeBTree{NewBtree()}
		dentryTree = &DentryBTree{NewBtree()}
		extendTree = &ExtendBTree{NewBtree()}
		multipartTree = &MultipartBTree{NewBtree()}
	} else {
		tree, err := DefaultRocksTree(path.Join(conf.RootDir, strconv.Itoa(int(conf.PartitionId))))
		if err != nil {
			log.LogErrorf("[NewMetaPartition] default rocks tree dir: %v, id: %v error %v ", conf.RootDir, conf.PartitionId, err)
			return nil, err
		}
		inodeTree = &InodeRocks{tree}
		dentryTree = &DentryRocks{tree}
		extendTree = &ExtendRocks{tree}
		multipartTree = &MultipartRocks{tree}
	}

	applyID, err := inodeTree.GetApplyID()
	if err != nil {
		log.LogErrorf("[NewMetaPartition] read applyID has err:[%s] ", err.Error())
		return nil, err
	}

	mp := &MetaPartition{
		config:           conf,
		inodeTree:        inodeTree,
		dentryTree:       dentryTree,
		extendTree:       extendTree,
		multipartTree:    multipartTree,
		stopC:            make(chan bool),
		storeChan:        make(chan *storeMsg, 5),
		freeList:         newFreeList(),
		extDelCh:         make(chan []proto.ExtentKey, 10000),
		extReset:         make(chan struct{}),
		vol:              NewVol(),
		manager:          manager,
		applyID:          applyID,
		persistedApplyID: applyID,
	}
	return mp, nil
}

// IsLeader returns the raft leader address and if the current meta partition is the leader.
func (mp *MetaPartition) IsLeader() (leaderAddr string, ok bool) {
	if mp.raftPartition == nil {
		return
	}
	leaderID, _ := mp.raftPartition.LeaderTerm()
	if leaderID == 0 {
		return
	}
	ok = leaderID == mp.config.NodeId
	for _, peer := range mp.config.Peers {
		if leaderID == peer.ID {
			leaderAddr = peer.Addr
			return
		}
	}
	return
}

func (mp *MetaPartition) GetPeers() (peers []string) {
	peers = make([]string, 0)
	for _, peer := range mp.config.Peers {
		if mp.config.NodeId == peer.ID {
			continue
		}
		peers = append(peers, peer.Addr)
	}
	return
}

// GetCursor returns the cursor stored in the config.
func (mp *MetaPartition) GetCursor() uint64 {
	return atomic.LoadUint64(&mp.config.Cursor)
}

// GetCursor returns the cursor stored in the config.
func (mp *MetaPartition) SetCursor(val uint64) {
	atomic.StoreUint64(&mp.config.Cursor, val)
}

// PersistMetadata is the wrapper of persistMetadata.
func (mp *MetaPartition) PersistMetadata() (err error) {
	mp.config.sortPeers()
	err = mp.persistMetadata()
	return
}

func (mp *MetaPartition) GetDentryTree() DentryTree {
	return mp.dentryTree
}

func (mp *MetaPartition) GetInodeTree() InodeTree {
	return mp.inodeTree
}

func (mp *MetaPartition) load() (err error) {
	if err = mp.loadMetadata(); err != nil {
		return
	}

	//it means rocksdb and not init so skip load snapshot
	if mp.config.StoreType == 1 && mp.inodeTree.Count() > 0 {
		return nil
	}

	snapshotPath := path.Join(mp.config.RootDir, snapshotDir)
	if err = mp.loadInode(snapshotPath); err != nil {
		return
	}
	if err = mp.loadDentry(snapshotPath); err != nil {
		return
	}
	if err = mp.loadExtend(snapshotPath); err != nil {
		return
	}
	if err = mp.loadMultipart(snapshotPath); err != nil {
		return
	}
	if err = mp.loadApplyID(snapshotPath); err != nil {
		return
	}

	if mp.applyID == 0 {
		mp.applyID = mp.persistedApplyID
	}

	return
}

func (mp *MetaPartition) store(sm *storeMsg) (err error) {

	if mp.config.StoreType != 0 {
		defer sm.snapshot.Close()
		return mp.inodeTree.Flush()
	}

	tmpDir := path.Join(mp.config.RootDir, snapshotDirTmp)
	if _, err = os.Stat(tmpDir); err == nil {
		// TODO Unhandled errors
		log.LogIfNotNil(os.RemoveAll(tmpDir))
	}
	err = nil
	if err = os.MkdirAll(tmpDir, 0775); err != nil {
		return
	}

	defer func() {
		if err != nil {
			// TODO Unhandled errors
			log.LogIfNotNil(os.RemoveAll(tmpDir))
		}
	}()
	var crcBuffer = bytes.NewBuffer(make([]byte, 0, 16))
	var storeFuncs = []func(dir string, sm *storeMsg) (uint32, error){
		mp.storeInode,
		mp.storeDentry,
		mp.storeExtend,
		mp.storeMultipart,
	}
	for _, storeFunc := range storeFuncs {
		var crc uint32
		if crc, err = storeFunc(tmpDir, sm); err != nil {
			return
		}
		if crcBuffer.Len() != 0 {
			crcBuffer.WriteString(" ")
		}
		crcBuffer.WriteString(fmt.Sprintf("%d", crc))
	}
	if err = mp.storeApplyID(tmpDir, sm); err != nil {
		return
	}
	// write crc to file
	if err = ioutil.WriteFile(path.Join(tmpDir, SnapshotSign), crcBuffer.Bytes(), 0775); err != nil {
		return
	}
	snapshotDir := path.Join(mp.config.RootDir, snapshotDir)
	// check snapshot backup
	backupDir := path.Join(mp.config.RootDir, snapshotBackup)
	if _, err = os.Stat(backupDir); err == nil {
		if err = os.RemoveAll(backupDir); err != nil {
			return
		}
	}
	err = nil

	// rename snapshot
	if _, err = os.Stat(snapshotDir); err == nil {
		if err = os.Rename(snapshotDir, backupDir); err != nil {
			return
		}
	}
	err = nil

	if err = os.Rename(tmpDir, snapshotDir); err != nil {
		_ = os.Rename(backupDir, snapshotDir)
		return
	}
	if err = os.RemoveAll(backupDir); err != nil {
		return
	}
	mp.updatePersistedApplyID(sm.applyIndex)
	return
}

// UpdatePeers updates the peers.
func (mp *MetaPartition) UpdatePeers(peers []proto.Peer) {
	mp.config.Peers = peers
}

// DeleteRaft deletes the raft partition.
func (mp *MetaPartition) DeleteRaft() (err error) {
	err = mp.raftPartition.Delete()
	return
}

// Return a new inode ID and update the offset.
func (mp *MetaPartition) nextInodeID() (inodeId uint64, err error) {
	for {
		cur := mp.GetCursor()
		end := mp.config.End
		if cur >= end {
			return 0, ErrInodeIDOutOfRange
		}
		newId := cur + 1
		if atomic.CompareAndSwapUint64(&mp.config.Cursor, cur, newId) {
			return newId, nil
		}
	}
}

// ChangeMember changes the raft member with the specified one.
func (mp *MetaPartition) ChangeMember(changeType raftproto.ConfChangeType, peer raftproto.Peer, context []byte) (resp interface{}, err error) {
	resp, err = mp.raftPartition.ChangeMember(changeType, peer, context)
	return
}

// GetBaseConfig returns the configuration stored in the meta partition. TODO remove? no usage?
func (mp *MetaPartition) GetBaseConfig() MetaPartitionConfig {
	return *mp.config
}

// UpdatePartition updates the meta partition. TODO remove? no usage?
func (mp *MetaPartition) UpdatePartition(req *UpdatePartitionReq,
	resp *UpdatePartitionResp) (err error) {
	reqData, err := json.Marshal(req)
	if err != nil {
		resp.Status = proto.TaskFailed
		resp.Result = err.Error()
		return
	}
	r, err := mp.submit(opFSMUpdatePartition, reqData)
	if err != nil {
		resp.Status = proto.TaskFailed
		resp.Result = err.Error()
		return
	}
	if status := r.(uint8); status != proto.OpOk {
		resp.Status = proto.TaskFailed
		p := &Packet{}
		p.ResultCode = status
		err = errors.NewErrorf("[UpdatePartition]: %s", p.GetResultMsg())
		resp.Result = p.GetResultMsg()
	}
	resp.Status = proto.TaskSucceeds
	return
}

func (mp *MetaPartition) DecommissionPartition(req []byte) (err error) {
	_, err = mp.submit(opFSMDecommissionPartition, req)
	return
}

func (mp *MetaPartition) IsExsitPeer(peer proto.Peer) bool {
	for _, hasExsitPeer := range mp.config.Peers {
		if hasExsitPeer.Addr == peer.Addr && hasExsitPeer.ID == peer.ID {
			return true
		}
	}
	return false
}

func (mp *MetaPartition) TryToLeader(groupID uint64) error {
	return mp.raftPartition.TryToLeader(groupID)
}

// ResponseLoadMetaPartition loads the snapshot signature. TODO remove? no usage?
func (mp *MetaPartition) ResponseLoadMetaPartition(p *Packet) (err error) {
	resp := &proto.MetaPartitionLoadResponse{
		PartitionID: mp.config.PartitionId,
		DoCompare:   true,
	}
	resp.MaxInode = mp.GetCursor()
<<<<<<< HEAD
	resp.InodeCount = uint64(mp.inodeTree.Count())
	resp.DentryCount = uint64(mp.dentryTree.Count())
=======
	resp.InodeCount = uint64(mp.getInodeTree().Len())
	resp.DentryCount = uint64(mp.getDentryTree().Len())
>>>>>>> 5330cf5b
	resp.ApplyID = mp.applyID
	if err != nil {
		err = errors.Trace(err,
			"[ResponseLoadMetaPartition] check snapshot")
		return
	}

	data, err := json.Marshal(resp)
	if err != nil {
		err = errors.Trace(err, "[ResponseLoadMetaPartition] marshal")
		return
	}
	p.PacketOkWithBody(data)
	return
}

// MarshalJSON is the wrapper of json.Marshal.
func (mp *MetaPartition) MarshalJSON() ([]byte, error) {
	return json.Marshal(mp.config)
}

// TODO remove? no usage?
// Reset resets the meta partition.
func (mp *MetaPartition) Reset() (err error) {
	mp.inodeTree.Release()
	mp.dentryTree.Release()
	mp.extendTree.Release()
	mp.multipartTree.Release()

	mp.SetCursor(0)
	mp.applyID = 0

	// remove files
	filenames := []string{applyIDFile, dentryFile, inodeFile, extendFile, multipartFile}
	for _, filename := range filenames {
		filepath := path.Join(mp.config.RootDir, filename)
		if err = os.Remove(filepath); err != nil {
			return
		}
	}

	dir := path.Join(mp.config.RootDir, strconv.Itoa(int(mp.config.PartitionId)))
	if err := os.RemoveAll(dir); err != nil {
		log.LogErrorf("drop btree:[%s] has err:[%s]", dir, err.Error())
	}

	return
}<|MERGE_RESOLUTION|>--- conflicted
+++ resolved
@@ -17,16 +17,7 @@
 import (
 	"bytes"
 	"encoding/json"
-	"sort"
-	"strconv"
-	"strings"
-	"sync/atomic"
-
 	"fmt"
-	"io/ioutil"
-	"os"
-	"path"
-
 	"github.com/chubaofs/chubaofs/cmd/common"
 	"github.com/chubaofs/chubaofs/proto"
 	"github.com/chubaofs/chubaofs/raftstore"
@@ -34,6 +25,13 @@
 	"github.com/chubaofs/chubaofs/util/errors"
 	"github.com/chubaofs/chubaofs/util/log"
 	raftproto "github.com/tiglabs/raft/proto"
+	"io/ioutil"
+	"os"
+	"path"
+	"sort"
+	"strconv"
+	"strings"
+	"sync/atomic"
 )
 
 var (
@@ -106,133 +104,20 @@
 	sort.Sort(sp)
 }
 
-<<<<<<< HEAD
-=======
-// OpInode defines the interface for the inode operations.
-type OpInode interface {
-	CreateInode(req *CreateInoReq, p *Packet) (err error)
-	UnlinkInode(req *UnlinkInoReq, p *Packet) (err error)
-	UnlinkInodeBatch(req *BatchUnlinkInoReq, p *Packet) (err error)
-	InodeGet(req *InodeGetReq, p *Packet) (err error)
-	InodeGetBatch(req *InodeGetReqBatch, p *Packet) (err error)
-	CreateInodeLink(req *LinkInodeReq, p *Packet) (err error)
-	EvictInode(req *EvictInodeReq, p *Packet) (err error)
-	EvictInodeBatch(req *BatchEvictInodeReq, p *Packet) (err error)
-	SetAttr(reqData []byte, p *Packet) (err error)
-	GetInodeTree() *BTree
-	DeleteInode(req *proto.DeleteInodeRequest, p *Packet) (err error)
-	DeleteInodeBatch(req *proto.DeleteInodeBatchRequest, p *Packet) (err error)
-}
-
-type OpExtend interface {
-	SetXAttr(req *proto.SetXAttrRequest, p *Packet) (err error)
-	GetXAttr(req *proto.GetXAttrRequest, p *Packet) (err error)
-	BatchGetXAttr(req *proto.BatchGetXAttrRequest, p *Packet) (err error)
-	RemoveXAttr(req *proto.RemoveXAttrRequest, p *Packet) (err error)
-	ListXAttr(req *proto.ListXAttrRequest, p *Packet) (err error)
-}
-
-// OpDentry defines the interface for the dentry operations.
-type OpDentry interface {
-	CreateDentry(req *CreateDentryReq, p *Packet) (err error)
-	DeleteDentry(req *DeleteDentryReq, p *Packet) (err error)
-	DeleteDentryBatch(req *BatchDeleteDentryReq, p *Packet) (err error)
-	UpdateDentry(req *UpdateDentryReq, p *Packet) (err error)
-	ReadDir(req *ReadDirReq, p *Packet) (err error)
-	Lookup(req *LookupReq, p *Packet) (err error)
-	GetDentryTree() *BTree
-}
-
-// OpExtent defines the interface for the extent operations.
-type OpExtent interface {
-	ExtentAppend(req *proto.AppendExtentKeyRequest, p *Packet) (err error)
-	ExtentsList(req *proto.GetExtentsRequest, p *Packet) (err error)
-	ExtentsTruncate(req *ExtentsTruncateReq, p *Packet) (err error)
-	BatchExtentAppend(req *proto.AppendExtentKeysRequest, p *Packet) (err error)
-}
-
-type OpMultipart interface {
-	GetMultipart(req *proto.GetMultipartRequest, p *Packet) (err error)
-	CreateMultipart(req *proto.CreateMultipartRequest, p *Packet) (err error)
-	AppendMultipart(req *proto.AddMultipartPartRequest, p *Packet) (err error)
-	RemoveMultipart(req *proto.RemoveMultipartRequest, p *Packet) (err error)
-	ListMultipart(req *proto.ListMultipartRequest, p *Packet) (err error)
-}
-
-// OpMeta defines the interface for the metadata operations.
-type OpMeta interface {
-	OpInode
-	OpDentry
-	OpExtent
-	OpPartition
-	OpExtend
-	OpMultipart
-}
-
-// OpPartition defines the interface for the partition operations.
-type OpPartition interface {
-	IsLeader() (leaderAddr string, isLeader bool)
-	GetCursor() uint64
-	GetBaseConfig() MetaPartitionConfig
-	ResponseLoadMetaPartition(p *Packet) (err error)
-	PersistMetadata() (err error)
-	ChangeMember(changeType raftproto.ConfChangeType, peer raftproto.Peer, context []byte) (resp interface{}, err error)
-	Reset() (err error)
-	UpdatePartition(req *UpdatePartitionReq, resp *UpdatePartitionResp) (err error)
-	DeleteRaft() error
-	IsExsitPeer(peer proto.Peer) bool
-	TryToLeader(groupID uint64) error
-	CanRemoveRaftMember(peer proto.Peer) error
-	IsEquareCreateMetaPartitionRequst(request *proto.CreateMetaPartitionRequest) (err error)
-}
-
-// MetaPartition defines the interface for the meta partition operations.
-type MetaPartition interface {
-	Start() error
-	Stop()
-	OpMeta
-	LoadSnapshot(path string) error
-	ForceSetMetaPartitionToLoadding()
-	ForceSetMetaPartitionToFininshLoad()
-}
-
->>>>>>> 5330cf5b
 // metaPartition manages the range of the inode IDs.
 // When a new inode is requested, it allocates a new inode id for this inode if possible.
 // States:
 //  +-----+             +-------+
 //  | New | → Restore → | Ready |
 //  +-----+             +-------+
-<<<<<<< HEAD
 type MetaPartition struct {
-	config        *MetaPartitionConfig
-	size          uint64 // For partition all file size
-	applyID       uint64 // Inode/Dentry max applyID, this index will be update after restoring from the dumped data.
-	dentryTree    DentryTree
-	inodeTree     InodeTree     // btree for inodes
-	extendTree    ExtendTree    // btree for inode extend (XAttr) management
-	multipartTree MultipartTree // collection for multipart management
-	raftPartition raftstore.Partition
-	stopC         chan bool
-	storeChan     chan *storeMsg
-	state         uint32
-	delInodeFp    *os.File
-	freeList      *freeList // free inode list
-	extDelCh      chan []proto.ExtentKey
-	extReset      chan struct{}
-	vol           *Vol
-	manager       *metadataManager
-
-	persistedApplyID uint64
-=======
-type metaPartition struct {
 	config                 *MetaPartitionConfig
 	size                   uint64 // For partition all file size
 	applyID                uint64 // Inode/Dentry max applyID, this index will be update after restoring from the dumped data.
-	dentryTree             *BTree
-	inodeTree              *BTree // btree for inodes
-	extendTree             *BTree // btree for inode extend (XAttr) management
-	multipartTree          *BTree // collection for multipart management
+	dentryTree             DentryTree
+	inodeTree              InodeTree     // btree for inodes
+	extendTree             ExtendTree    // btree for inode extend (XAttr) management
+	multipartTree          MultipartTree // collection for multipart management
 	raftPartition          raftstore.Partition
 	stopC                  chan bool
 	storeChan              chan *storeMsg
@@ -243,16 +128,16 @@
 	extReset               chan struct{}
 	vol                    *Vol
 	manager                *metadataManager
+	persistedApplyID       uint64
 	isLoadingMetaPartition bool
 }
 
-func (mp *metaPartition) ForceSetMetaPartitionToLoadding() {
+func (mp *MetaPartition) ForceSetMetaPartitionToLoadding() {
 	mp.isLoadingMetaPartition = true
 }
 
-func (mp *metaPartition) ForceSetMetaPartitionToFininshLoad() {
+func (mp *MetaPartition) ForceSetMetaPartitionToFininshLoad() {
 	mp.isLoadingMetaPartition = false
->>>>>>> 5330cf5b
 }
 
 // Start starts a meta partition.
@@ -304,7 +189,8 @@
 		}
 		mp.onStop()
 	}()
-	if err = mp.load(); err != nil {
+
+	if err = mp.Load(path.Join(mp.config.RootDir, snapshotDir)); err != nil {
 		err = errors.NewErrorf("[onStart]:load partition id=%d: %s",
 			mp.config.PartitionId, err.Error())
 		return
@@ -505,7 +391,7 @@
 	return mp.inodeTree
 }
 
-func (mp *MetaPartition) load() (err error) {
+func (mp *MetaPartition) Load(snapshotPath string) (err error) {
 	if err = mp.loadMetadata(); err != nil {
 		return
 	}
@@ -515,7 +401,6 @@
 		return nil
 	}
 
-	snapshotPath := path.Join(mp.config.RootDir, snapshotDir)
 	if err = mp.loadInode(snapshotPath); err != nil {
 		return
 	}
@@ -703,13 +588,8 @@
 		DoCompare:   true,
 	}
 	resp.MaxInode = mp.GetCursor()
-<<<<<<< HEAD
 	resp.InodeCount = uint64(mp.inodeTree.Count())
 	resp.DentryCount = uint64(mp.dentryTree.Count())
-=======
-	resp.InodeCount = uint64(mp.getInodeTree().Len())
-	resp.DentryCount = uint64(mp.getDentryTree().Len())
->>>>>>> 5330cf5b
 	resp.ApplyID = mp.applyID
 	if err != nil {
 		err = errors.Trace(err,
