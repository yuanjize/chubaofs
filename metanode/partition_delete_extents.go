// Copyright 2018 The Chubao Authors.
//
// Licensed under the Apache License, Version 2.0 (the "License");
// you may not use this file except in compliance with the License.
// You may obtain a copy of the License at
//
//     http://www.apache.org/licenses/LICENSE-2.0
//
// Unless required by applicable law or agreed to in writing, software
// distributed under the License is distributed on an "AS IS" BASIS,
// WITHOUT WARRANTIES OR CONDITIONS OF ANY KIND, either express or
// implied. See the License for the specific language governing
// permissions and limitations under the License.

package metanode

import (
	"bytes"
	"container/list"
	"encoding/binary"
	"fmt"
	"io"
	"io/ioutil"
	"os"
	"path"
	"strings"
	"sync"
	"time"

	"github.com/chubaofs/chubaofs/proto"
	"github.com/chubaofs/chubaofs/util/log"
	"github.com/chubaofs/chubaofs/util/synclist"
)

const (
	prefixDelExtent     = "EXTENT_DEL"
	prefixDelExtentV2   = "EXTENT_DEL_V2"
	maxDeleteExtentSize = 10 * MB
)

var extentsFileHeader = []byte{0x00, 0x00, 0x00, 0x00, 0x00, 0x00, 0x00, 0x08}

<<<<<<< HEAD
func (mp *MetaPartition) startToDeleteExtents() {
=======
/// start metapartition delete extents work
///
func (mp *metaPartition) startToDeleteExtents() {
>>>>>>> 5330cf5b
	fileList := synclist.New()
	go mp.appendDelExtentsToFile(fileList)
	go mp.deleteExtentsFromList(fileList)
}

<<<<<<< HEAD
func (mp *MetaPartition) divideExtentsByPartition(deleteExtents []proto.ExtentKey) (deleteExtentsByPartition map[uint64][]proto.ExtentKey) {
	deleteExtentsByPartition = make(map[uint64][]proto.ExtentKey)
	for _, ext := range deleteExtents {
		exts, ok := deleteExtentsByPartition[ext.PartitionId]
		if !ok {
			exts = make([]proto.ExtentKey, 0)
		}
		exts = append(exts, ext)
		deleteExtentsByPartition[ext.PartitionId] = exts
	}

	return
}

func (mp *MetaPartition) deleteExtentsByPartition(deleteExtentsByPartition map[uint64][]proto.ExtentKey) (occurErrors map[uint64]error) {
	//wait all Partition do BatchDeleteExtents fininsh
	var (
		wg   sync.WaitGroup
		lock sync.Mutex
	)
	occurErrors = make(map[uint64]error)
	for partitionID, extents := range deleteExtentsByPartition {
		wg.Add(1)
		go func(partitionID uint64, extents []proto.ExtentKey) {
			perr := mp.doBatchDeleteExtentsByPartition(partitionID, extents)
			lock.Lock()
			occurErrors[partitionID] = perr
			lock.Unlock()
			wg.Done()
		}(partitionID, extents)
	}
	wg.Wait()
	return
}

func (mp *MetaPartition) forceDeleteExtents(needDeleteExtents []proto.ExtentKey) {
	extentsByPartition := mp.divideExtentsByPartition(needDeleteExtents)
	occurErrors := mp.deleteExtentsByPartition(extentsByPartition)
	for partitionID, extents := range extentsByPartition {
		if occurErrors[partitionID] != nil {
			mp.extDelCh <- extents
			log.LogErrorf("forceDeleteExtents on dataPartition(%v) error(%v) cnt(%v)", partitionID, occurErrors[partitionID], len(extents))
		} else {
			log.LogInfof("forceDeleteExtents on dataPartition(%v) successDelete cnt(%v)", partitionID, len(extents))
		}
	}
	log.LogInfof("forceDeleteExtents success Delete Extent Cnt(%v)", len(needDeleteExtents))
}

func (mp *MetaPartition) appendDelExtentsToFile(fileList *synclist.SyncList) {
=======
// create extent delete file
func (mp *metaPartition) createExtentDeleteFile(prefix string, idx int64, fileList *synclist.SyncList) (fp *os.File, fileName string, fileSize int64, err error) {
	fileName = fmt.Sprintf("%s_%d", prefix, idx)
	fp, err = os.OpenFile(path.Join(mp.config.RootDir, fileName),
		os.O_CREATE|os.O_APPEND|os.O_WRONLY, 0644)
	if err != nil {
		log.LogErrorf("[metaPartition] createExtentDeletFile openFile %v %v error %v", mp.config.RootDir, fileName, err)
		return
	}
	if _, err = fp.Write(extentsFileHeader); err != nil {
		log.LogErrorf("[metaPartition] createExtentDeletFile Write %v %v error %v", mp.config.RootDir, fileName, err)
	}
	fileSize = int64(len(extentsFileHeader))
	fileList.PushBack(fileName)
	return
}

//append delete extents from extDelCh to EXTENT_DEL_N files
func (mp *metaPartition) appendDelExtentsToFile(fileList *synclist.SyncList) {
>>>>>>> 5330cf5b
	defer func() {
		if r := recover(); r != nil {
			log.LogErrorf(fmt.Sprintf("[metaPartition] appendDelExtentsToFile pid(%v) panic (%v)", mp.config.PartitionId, r))
		}
	}()
	var (
		fileName string
		fileSize int64
		idx      int64
		fp       *os.File
		err      error
	)
LOOP:
	// scan existed EXTENT_DEL_* files to fill fileList
	finfos, err := ioutil.ReadDir(mp.config.RootDir)
	if err != nil {
		panic(err)
	}
	for _, info := range finfos {
		if strings.HasPrefix(info.Name(), prefixDelExtent) {
			fileList.PushBack(info.Name())
			fileSize = info.Size()
		}
	}
	// check
	lastItem := fileList.Back()
	if lastItem == nil {
		//if no exist EXTENT_DEL_*, create one
		fp, fileName, fileSize, err = mp.createExtentDeleteFile(prefixDelExtentV2, idx, fileList)
		if err != nil {
			panic(err)
		}
	} else {
		//exist, open last file
		fileName = lastItem.Value.(string)
		fp, err = os.OpenFile(path.Join(mp.config.RootDir, fileName),
			os.O_CREATE|os.O_APPEND|os.O_WRONLY, 0644)
		if err != nil {
			panic(err)
		}
	}

	extentV2 := false
	if strings.HasPrefix(fileName, prefixDelExtentV2) {
		extentV2 = true
	}

	// TODO Unhandled errors
	defer fp.Close()
	buf := make([]byte, 0)
	for {
		select {
		case <-mp.stopC:
			return
		case <-mp.extReset:
			// TODO Unhandled errors
			fp.Close()
			// reset fileList
			fileList.Init()
			goto LOOP
		case eks := <-mp.extDelCh:
			var data []byte
			buf = buf[:0]
			for _, ek := range eks {
				if extentV2 {
					data, err = ek.MarshalBinaryWithCheckSum()
				} else {
					data, err = ek.MarshalBinary()
				}
				if err != nil {
					log.LogWarnf("[appendDelExtentsToFile] partitionId=%d,"+
						" extentKey marshal: %s", mp.config.PartitionId, err.Error())
					break
				}
				buf = append(buf, data...)
			}
			if err != nil {
				mp.extDelCh <- eks
				continue
			}
			if fileSize >= maxDeleteExtentSize {
				// TODO Unhandled errors
				// close old File
				fp.Close()
				idx += 1
				fp, fileName, fileSize, err = mp.createExtentDeleteFile(prefixDelExtentV2, idx, fileList)
				if err != nil {
					panic(err)
				}
			}
			// write delete extents into file
			if _, err = fp.Write(buf); err != nil {
				panic(err)
			}
			fileSize += int64(len(buf))
		}
	}
}

// Delete all the extents of a file.
func (mp *MetaPartition) deleteExtentsFromList(fileList *synclist.SyncList) {
	defer func() {
		if r := recover(); r != nil {
			log.LogErrorf(fmt.Sprintf("deleteExtentsFromList(%v) deleteExtentsFromList panic (%v)", mp.config.PartitionId, r))
		}
	}()

	var (
		element  *list.Element
		fileName string
		file     string
		fileInfo os.FileInfo
		err      error
	)
	for {
		time.Sleep(time.Minute)
		select {
		case <-mp.stopC:
			return
		default:
		}
	LOOP:
		element = fileList.Front()
		if element == nil {
			continue
		}
		fileName = element.Value.(string)
		file = path.Join(mp.config.RootDir, fileName)
		if fileInfo, err = os.Stat(file); err != nil {
			fileList.Remove(element)
			goto LOOP
		}
		//if not leader, ignore delete
		if _, ok := mp.IsLeader(); !ok {
			log.LogDebugf("[deleteExtentsFromList] partitionId=%d, "+
				"not raft leader,please ignore", mp.config.PartitionId)
			continue
		}
		//leader do delete extent for EXTENT_DEL_* file

		// read delete extents from file
		buf := make([]byte, MB)
		fp, err := os.OpenFile(file, os.O_RDWR, 0644)
		if err != nil {
			log.LogErrorf("[deleteExtentsFromList] openFile %v error: %v", file, err)
			fileList.Remove(element)
			goto LOOP
		}

		//get delete extents cursor at file header 8 bytes
		if _, err = fp.ReadAt(buf[:8], 0); err != nil {
			log.LogWarnf("[deleteExtentsFromList] partitionId=%d, "+
				"read cursor least 8bytes, retry later", mp.config.PartitionId)
			// TODO Unhandled errors
			fp.Close()
			continue
		}
		extentV2 := false
		extentKeyLen := uint64(proto.ExtentLength)
		if strings.HasPrefix(fileName, prefixDelExtentV2) {
			extentV2 = true
			extentKeyLen = uint64(proto.ExtentV2Length)
		}
		cursor := binary.BigEndian.Uint64(buf[:8])
		if size := uint64(fileInfo.Size()) - cursor; size < MB {
			if size <= 0 {
				size = extentKeyLen
			} else if size > 0 && size < extentKeyLen {
				errStr := fmt.Sprintf(
					"[deleteExtentsFromList] partitionId=%d, %s file corrupted!",
					mp.config.PartitionId, fileName)
				log.LogErrorf(errStr) // FIXME
				fileList.Remove(element)
				fp.Close()
				goto LOOP
			}
			buf = buf[:size]
		}
		//read extents from cursor
		n, err := fp.ReadAt(buf, int64(cursor))
		// TODO Unhandled errors
		fp.Close()
		if err != nil && err != io.EOF {
			panic(err)
		} else if err == io.EOF {
			err = nil
			if fileList.Len() <= 1 {
				log.LogDebugf("[deleteExtentsFromList] partitionId=%d, %s"+
					" extents delete ok", mp.config.PartitionId, fileName)
			} else {
				status := mp.raftPartition.Status()
				if status.State == "StateLeader" && !status.RestoringSnapshot {
					// delete old delete extents file for metapartition
					if _, err = mp.submit(opFSMInternalDelExtentFile, []byte(fileName)); err != nil {
						log.LogErrorf(
							"[deleteExtentsFromList] partitionId=%d,"+
								"delete old file: %s,status: %s", mp.config.PartitionId,
							fileName, err.Error())
					}
					log.LogDebugf("[deleteExtentsFromList] partitionId=%d "+
						",delete old file: %s, status: %v", mp.config.PartitionId, fileName,
						err == nil)
					goto LOOP
				}
				log.LogDebugf("[deleteExtentsFromList] partitionId=%d,delete"+
					" old file status: %s", mp.config.PartitionId, status.State)
			}
			continue
		}
		buff := bytes.NewBuffer(buf)
		cursor += uint64(n)
<<<<<<< HEAD
		needDeleteExtents := make([]proto.ExtentKey, 0)
=======
		var deleteCnt uint64
>>>>>>> 5330cf5b
		for {
			if buff.Len() == 0 {
				break
			}
			if uint64(buff.Len()) < extentKeyLen {
				cursor -= uint64(buff.Len())
				break
			}
			batchCount := DeleteBatchCount() * 5
			if deleteCnt%batchCount == 0 {
				DeleteWorkerSleepMs()
			}
			ek := proto.ExtentKey{}
			if extentV2 {
				if err = ek.UnmarshalBinaryWithCheckSum(buff); err != nil {
					if err == proto.InvalidKeyHeader || err == proto.InvalidKeyCheckSum {
						log.LogErrorf("[deleteExtentsFromList] invalid extent key header %v, %v, %v", fileName, mp.config.PartitionId, err)
						continue
					}
					log.LogErrorf("[deleteExtentsFromList] mp: %v Unmarshal extentkey from %v unresolved error: %v", mp.config.PartitionId, fileName, err)
					panic(err)
				}
			} else {
				if err = ek.UnmarshalBinary(buff); err != nil {
					panic(err)
				}
			}
<<<<<<< HEAD
			needDeleteExtents = append(needDeleteExtents, ek)
			if len(needDeleteExtents) > BatchCounts {
				mp.forceDeleteExtents(needDeleteExtents)
				needDeleteExtents = make([]proto.ExtentKey, 0)
=======
			// delete dataPartition
			if err = mp.doDeleteMarkedInodes(&ek); err != nil {
				eks := make([]proto.ExtentKey, 0)
				eks = append(eks, ek)
				mp.extDelCh <- eks
				log.LogWarnf("[deleteExtentsFromList] mp: %v, extent: %v, %s",
					mp.config.PartitionId, ek, err.Error())
>>>>>>> 5330cf5b
			}
			deleteCnt++
		}
		mp.forceDeleteExtents(needDeleteExtents)
		buff.Reset()
		buff.WriteString(fmt.Sprintf("%s %d", fileName, cursor))
		if _, err = mp.submit(opFSMInternalDelExtentCursor, buff.Bytes()); err != nil {
			log.LogWarnf("[deleteExtentsFromList] partitionId=%d, %s",
				mp.config.PartitionId, err.Error())
		}
		log.LogDebugf("[deleteExtentsFromList] partitionId=%d, file=%s, cursor=%d",
			mp.config.PartitionId, fileName, cursor)
		goto LOOP
	}
}

func (mp *metaPartition) checkBatchDeleteExtents(allExtents map[uint64][]*proto.ExtentKey) {
	for partitionID, deleteExtents := range allExtents {
		needDeleteExtents := make([]proto.ExtentKey, len(deleteExtents))
		for index, ek := range deleteExtents {
			newEx := proto.ExtentKey{
				FileOffset:   ek.FileOffset,
				PartitionId:  ek.PartitionId,
				ExtentId:     ek.ExtentId,
				ExtentOffset: ek.ExtentOffset,
				Size:         ek.Size,
				CRC:          ek.CRC,
			}
			needDeleteExtents[index] = newEx
			log.LogWritef("mp(%v) deleteExtents(%v)", mp.config.PartitionId, newEx.String())
		}
		err := mp.doBatchDeleteExtentsByPartition(partitionID, deleteExtents)
		if err != nil {
			log.LogWarnf(fmt.Sprintf("metaPartition(%v) dataPartitionID(%v)"+
				" batchDeleteExtentsByPartition failed(%v)", mp.config.PartitionId, partitionID, err))
			mp.extDelCh <- needDeleteExtents
		}
		DeleteWorkerSleepMs()
	}
	return
}<|MERGE_RESOLUTION|>--- conflicted
+++ resolved
@@ -24,7 +24,6 @@
 	"os"
 	"path"
 	"strings"
-	"sync"
 	"time"
 
 	"github.com/chubaofs/chubaofs/proto"
@@ -40,72 +39,16 @@
 
 var extentsFileHeader = []byte{0x00, 0x00, 0x00, 0x00, 0x00, 0x00, 0x00, 0x08}
 
-<<<<<<< HEAD
-func (mp *MetaPartition) startToDeleteExtents() {
-=======
 /// start metapartition delete extents work
 ///
-func (mp *metaPartition) startToDeleteExtents() {
->>>>>>> 5330cf5b
+func (mp *MetaPartition) startToDeleteExtents() {
 	fileList := synclist.New()
 	go mp.appendDelExtentsToFile(fileList)
 	go mp.deleteExtentsFromList(fileList)
 }
 
-<<<<<<< HEAD
-func (mp *MetaPartition) divideExtentsByPartition(deleteExtents []proto.ExtentKey) (deleteExtentsByPartition map[uint64][]proto.ExtentKey) {
-	deleteExtentsByPartition = make(map[uint64][]proto.ExtentKey)
-	for _, ext := range deleteExtents {
-		exts, ok := deleteExtentsByPartition[ext.PartitionId]
-		if !ok {
-			exts = make([]proto.ExtentKey, 0)
-		}
-		exts = append(exts, ext)
-		deleteExtentsByPartition[ext.PartitionId] = exts
-	}
-
-	return
-}
-
-func (mp *MetaPartition) deleteExtentsByPartition(deleteExtentsByPartition map[uint64][]proto.ExtentKey) (occurErrors map[uint64]error) {
-	//wait all Partition do BatchDeleteExtents fininsh
-	var (
-		wg   sync.WaitGroup
-		lock sync.Mutex
-	)
-	occurErrors = make(map[uint64]error)
-	for partitionID, extents := range deleteExtentsByPartition {
-		wg.Add(1)
-		go func(partitionID uint64, extents []proto.ExtentKey) {
-			perr := mp.doBatchDeleteExtentsByPartition(partitionID, extents)
-			lock.Lock()
-			occurErrors[partitionID] = perr
-			lock.Unlock()
-			wg.Done()
-		}(partitionID, extents)
-	}
-	wg.Wait()
-	return
-}
-
-func (mp *MetaPartition) forceDeleteExtents(needDeleteExtents []proto.ExtentKey) {
-	extentsByPartition := mp.divideExtentsByPartition(needDeleteExtents)
-	occurErrors := mp.deleteExtentsByPartition(extentsByPartition)
-	for partitionID, extents := range extentsByPartition {
-		if occurErrors[partitionID] != nil {
-			mp.extDelCh <- extents
-			log.LogErrorf("forceDeleteExtents on dataPartition(%v) error(%v) cnt(%v)", partitionID, occurErrors[partitionID], len(extents))
-		} else {
-			log.LogInfof("forceDeleteExtents on dataPartition(%v) successDelete cnt(%v)", partitionID, len(extents))
-		}
-	}
-	log.LogInfof("forceDeleteExtents success Delete Extent Cnt(%v)", len(needDeleteExtents))
-}
-
-func (mp *MetaPartition) appendDelExtentsToFile(fileList *synclist.SyncList) {
-=======
 // create extent delete file
-func (mp *metaPartition) createExtentDeleteFile(prefix string, idx int64, fileList *synclist.SyncList) (fp *os.File, fileName string, fileSize int64, err error) {
+func (mp *MetaPartition) createExtentDeleteFile(prefix string, idx int64, fileList *synclist.SyncList) (fp *os.File, fileName string, fileSize int64, err error) {
 	fileName = fmt.Sprintf("%s_%d", prefix, idx)
 	fp, err = os.OpenFile(path.Join(mp.config.RootDir, fileName),
 		os.O_CREATE|os.O_APPEND|os.O_WRONLY, 0644)
@@ -122,8 +65,7 @@
 }
 
 //append delete extents from extDelCh to EXTENT_DEL_N files
-func (mp *metaPartition) appendDelExtentsToFile(fileList *synclist.SyncList) {
->>>>>>> 5330cf5b
+func (mp *MetaPartition) appendDelExtentsToFile(fileList *synclist.SyncList) {
 	defer func() {
 		if r := recover(); r != nil {
 			log.LogErrorf(fmt.Sprintf("[metaPartition] appendDelExtentsToFile pid(%v) panic (%v)", mp.config.PartitionId, r))
@@ -335,11 +277,7 @@
 		}
 		buff := bytes.NewBuffer(buf)
 		cursor += uint64(n)
-<<<<<<< HEAD
-		needDeleteExtents := make([]proto.ExtentKey, 0)
-=======
 		var deleteCnt uint64
->>>>>>> 5330cf5b
 		for {
 			if buff.Len() == 0 {
 				break
@@ -367,12 +305,6 @@
 					panic(err)
 				}
 			}
-<<<<<<< HEAD
-			needDeleteExtents = append(needDeleteExtents, ek)
-			if len(needDeleteExtents) > BatchCounts {
-				mp.forceDeleteExtents(needDeleteExtents)
-				needDeleteExtents = make([]proto.ExtentKey, 0)
-=======
 			// delete dataPartition
 			if err = mp.doDeleteMarkedInodes(&ek); err != nil {
 				eks := make([]proto.ExtentKey, 0)
@@ -380,11 +312,9 @@
 				mp.extDelCh <- eks
 				log.LogWarnf("[deleteExtentsFromList] mp: %v, extent: %v, %s",
 					mp.config.PartitionId, ek, err.Error())
->>>>>>> 5330cf5b
 			}
 			deleteCnt++
 		}
-		mp.forceDeleteExtents(needDeleteExtents)
 		buff.Reset()
 		buff.WriteString(fmt.Sprintf("%s %d", fileName, cursor))
 		if _, err = mp.submit(opFSMInternalDelExtentCursor, buff.Bytes()); err != nil {
@@ -397,7 +327,7 @@
 	}
 }
 
-func (mp *metaPartition) checkBatchDeleteExtents(allExtents map[uint64][]*proto.ExtentKey) {
+func (mp *MetaPartition) checkBatchDeleteExtents(allExtents map[uint64][]*proto.ExtentKey) {
 	for partitionID, deleteExtents := range allExtents {
 		needDeleteExtents := make([]proto.ExtentKey, len(deleteExtents))
 		for index, ek := range deleteExtents {
